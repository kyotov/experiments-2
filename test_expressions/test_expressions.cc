#include <gtest/gtest.h>

#include "../expressions2/utils.h"
#include "../ky_expressions/expressions.h"
#include "../ky_expressions/expressions_dd.h"

// TODO(ashish): see if you can easily populate the folloing driver
//               this will give us common interface we can target.
//
//               In theory we can define a concept that both our
//               implementations satisfy, but it is an overkill for now.
//
//               You can see my implementation of the driver right under.
//               If you want to change something reasonable about the
//               driver interface, let me know and I will adjust mine.
//

// Ashish's Driver (no dynamic dispatch)
class AtExpressionsDriver {
public:
  using Expr = code_experiments::Expr;

  static int Compute(Expr &e) { return e.Eval(); }
  static std::string AsString(Expr &e) { return e.ToStringWithParen(); }
  static void Save(Expr &e, std::ostream &s) { e.ToStream(s); }
  static Expr Load(std::istream &s) { return code_experiments::ParseInput(s); }
  static Expr ConstantExpression(int value) {
    return code_experiments::Expr(value);
  }
  static Expr BinaryOperatorExpression(char op, Expr l, Expr r) {
    return code_experiments::Expr(std::move(l), op, std::move(r));
  }
  static Expr TernaryOperatorExpression(Expr c, Expr t, Expr f) {
    return code_experiments::Expr(
        '?',
        std::move(c),
        std::move(t),
        std::move(f));
  }
};

class KyExpressionsCommon {
public:
  using Expr = std::unique_ptr<ky_expr::Expression>;

  static Expr ConstantExpression(int value) {
    return std::make_unique<ky_expr::ConstantExpression>(value);
  }

  static Expr BinaryOperatorExpression(char op, Expr l, Expr r) {
    return std::make_unique<ky_expr::BinaryOperatorExpression>(
        op,
        std::move(l),
        std::move(r));
  }

  static Expr TernaryOperatorExpression(Expr c, Expr t, Expr f) {
    return std::make_unique<ky_expr::TernaryOperatorExpression>(
        std::move(c),
        std::move(t),
        std::move(f));
  }
};

// Kamen's [Single] Dynamic Dispatch Driver
class KyExpressionsDriver : public KyExpressionsCommon {
public:
  static int Compute(Expr &e) { return e->Compute(); }

  static std::string AsString(Expr &e) { return e->AsString(); }

  static void Save(Expr &e, std::ostream &s) { e->Save(s); }

  static Expr Load(std::istream &s) { return ky_expr::Expression::Load(s); }
};

// Kamen's Double Dynamic Dispatch Driver
class KyExpressionsDriverDD : public KyExpressionsCommon {
public:
  static int Compute(Expr &e) { return ky_expr::Expressions::Compute(e); }

  static std::string AsString(Expr &e) {
    return ky_expr::Expressions::AsString(e);
  }

  static void Save(Expr &e, std::ostream &s) {
    ky_expr::Expressions::Save(e, s);
  }

  static Expr Load(std::istream &s) { return ky_expr::Expression::Load(s); }
};

// NOTE: these shortcuts work for me... we might need to massage them for you.
#define C ConstantExpression
#define BOp BinaryOperatorExpression

// NOTE: this should probably be generic enough to work for both of us...
template <typename D>
std::string SaveToString(typename D::Expr &e) {
  std::stringstream s;
  D::Save(e, s);
  return s.str();
}

// NOTE: this should probably be generic enough to work for both of us...
template <typename D>
typename D::Expr LoadFromString(const std::string &i) {
  std::stringstream s{i};
  return D::Load(s);
}

template <typename D>
void Test1() {
  auto e = D::BOp('+', D::C(2), D::C(2));

  ASSERT_EQ(D::Compute(e), 4);
  ASSERT_EQ(D::AsString(e), "((2)+(2))");

  std::string result = SaveToString<D>(e);
  ASSERT_EQ(result, "BOp + C 2 C 2 ");

  typename D::Expr e2 = LoadFromString<D>("BOp + C 2 C 2 ");
  ASSERT_EQ(D::AsString(e2), "((2)+(2))");
}

template <typename D>
void Test2() {
  auto e1 = D::BOp('+', D::C(2), D::C(2));
  ASSERT_EQ(D::Compute(e1), 4);
  auto e2 = D::BOp('+', std::move(e1), D::C(2));
  ASSERT_EQ(D::Compute(e2), 6);
}

template <typename D>
void Test3() {
  typename D::Expr e1 = LoadFromString<D>("TOp BOp + C 1 C 1 C 101 C 202 ");
  EXPECT_EQ(D::AsString(e1), "(((1)+(1))?(101):(202))");
  EXPECT_EQ(D::Compute(e1), 101);

  typename D::Expr e2 = LoadFromString<D>("TOp BOp - C 1 C 1 C 101 C 202 ");
  EXPECT_EQ(D::AsString(e2), "(((1)-(1))?(101):(202))");
  EXPECT_EQ(D::Compute(e2), 202);
}

template <typename D>
void Test4() {
<<<<<<< HEAD
  auto ct = D::C(1);
  auto e1 = D::TernaryOperatorExpression(std::move(ct), D::C(4), D::C(6));
  ASSERT_EQ(D::Compute(e1), 4);
  auto cf = D::C(0);
  auto e2 = D::TernaryOperatorExpression(std::move(cf), D::C(4), D::C(6));
  ASSERT_EQ(D::Compute(e2), 6);
  std::stringstream stream;
  D::Save(e2, stream);
  stream.seekg(0);
  auto e3 = D::Load(stream);
  ASSERT_EQ(D::Compute(e3), 6);
=======
  typename D::Expr e = LoadFromString<D>("Fx min 5 C 2 BOp - C 4 C 7 C 1 C 3 C 5 ");
  EXPECT_EQ(D::AsString(e), "min((2),((4)-(7)),(1),(3),(5))");
  EXPECT_EQ(D::Compute(e), -3);
>>>>>>> a285b039
}

template <typename D>
void RunTests() {
  Test1<D>();
  Test2<D>();
  Test3<D>();
  Test4<D>();
}

TEST(Expressions, AtExpressions) { RunTests<AtExpressionsDriver>(); }
<<<<<<< HEAD
// TODO(kamen): Uncomment the below when ternary logic updated.
// TEST(Expressions, KyExpressions) { RunTests<KyExpressionsDriver>(); }
// TEST(Expressions, KyExpressionsDD) { RunTests<KyExpressionsDriverDD>(); }

TEST(Expressions2, AtExpressions) { Test3<AtExpressionsDriver>(); }
// TEST(Expressions2, KyExpressions) { Test3<KyExpressionsDriver>(); }
// TEST(Expressions2, KyExpressionsDD) { Test3<KyExpressionsDriverDD>(); }
=======
TEST(Expressions, KyExpressions) { RunTests<KyExpressionsDriver>(); }
TEST(Expressions, KyExpressionsDD) { RunTests<KyExpressionsDriverDD>(); }

TEST(Expressions2, AtExpressions) { Test2<AtExpressionsDriver>(); }
TEST(Expressions2, KyExpressions) { Test2<KyExpressionsDriver>(); }
TEST(Expressions2, KyExpressionsDD) { Test2<KyExpressionsDriverDD>(); }

// TODO(ashish): uncomment the below when your code works
// TEST(Expressions2, KyExpressions) { Test2<AtExpressionsDriver>(); }
TEST(Expressions3, KyExpressions) { Test3<KyExpressionsDriver>(); }
TEST(Expressions3, KyExpressionsDD) { Test3<KyExpressionsDriverDD>(); }

TEST(Expressions4, KyExpressions) { Test4<KyExpressionsDriver>(); }
TEST(Expressions4, KyExpressionsDD) { Test4<KyExpressionsDriverDD>(); }
>>>>>>> a285b039
<|MERGE_RESOLUTION|>--- conflicted
+++ resolved
@@ -144,7 +144,14 @@
 
 template <typename D>
 void Test4() {
-<<<<<<< HEAD
+  typename D::Expr e =
+      LoadFromString<D>("Fx min 5 C 2 BOp - C 4 C 7 C 1 C 3 C 5 ");
+  EXPECT_EQ(D::AsString(e), "min((2),((4)-(7)),(1),(3),(5))");
+  EXPECT_EQ(D::Compute(e), -3);
+}
+
+template <typename D>
+void Test5() {
   auto ct = D::C(1);
   auto e1 = D::TernaryOperatorExpression(std::move(ct), D::C(4), D::C(6));
   ASSERT_EQ(D::Compute(e1), 4);
@@ -156,11 +163,6 @@
   stream.seekg(0);
   auto e3 = D::Load(stream);
   ASSERT_EQ(D::Compute(e3), 6);
-=======
-  typename D::Expr e = LoadFromString<D>("Fx min 5 C 2 BOp - C 4 C 7 C 1 C 3 C 5 ");
-  EXPECT_EQ(D::AsString(e), "min((2),((4)-(7)),(1),(3),(5))");
-  EXPECT_EQ(D::Compute(e), -3);
->>>>>>> a285b039
 }
 
 template <typename D>
@@ -168,19 +170,10 @@
   Test1<D>();
   Test2<D>();
   Test3<D>();
-  Test4<D>();
+  Test5<D>();
 }
 
 TEST(Expressions, AtExpressions) { RunTests<AtExpressionsDriver>(); }
-<<<<<<< HEAD
-// TODO(kamen): Uncomment the below when ternary logic updated.
-// TEST(Expressions, KyExpressions) { RunTests<KyExpressionsDriver>(); }
-// TEST(Expressions, KyExpressionsDD) { RunTests<KyExpressionsDriverDD>(); }
-
-TEST(Expressions2, AtExpressions) { Test3<AtExpressionsDriver>(); }
-// TEST(Expressions2, KyExpressions) { Test3<KyExpressionsDriver>(); }
-// TEST(Expressions2, KyExpressionsDD) { Test3<KyExpressionsDriverDD>(); }
-=======
 TEST(Expressions, KyExpressions) { RunTests<KyExpressionsDriver>(); }
 TEST(Expressions, KyExpressionsDD) { RunTests<KyExpressionsDriverDD>(); }
 
@@ -188,11 +181,9 @@
 TEST(Expressions2, KyExpressions) { Test2<KyExpressionsDriver>(); }
 TEST(Expressions2, KyExpressionsDD) { Test2<KyExpressionsDriverDD>(); }
 
-// TODO(ashish): uncomment the below when your code works
-// TEST(Expressions2, KyExpressions) { Test2<AtExpressionsDriver>(); }
+TEST(Expressions3, AtExpressions) { Test3<AtExpressionsDriver>(); }
 TEST(Expressions3, KyExpressions) { Test3<KyExpressionsDriver>(); }
 TEST(Expressions3, KyExpressionsDD) { Test3<KyExpressionsDriverDD>(); }
 
 TEST(Expressions4, KyExpressions) { Test4<KyExpressionsDriver>(); }
-TEST(Expressions4, KyExpressionsDD) { Test4<KyExpressionsDriverDD>(); }
->>>>>>> a285b039
+TEST(Expressions4, KyExpressionsDD) { Test4<KyExpressionsDriverDD>(); }